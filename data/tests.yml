### Tests for osm2lanes
###
### Tests are ordered as follows, from out to in, top to bottom:
### - simple to complex
### - rural to urban
### - By infrastructure:
###   - car-centric
###   - pedestrian
###   - cycleways
###   - busways
###   - heavy goods vehicles
###   - other
### - esoteric to realistic
### - By country alphabetically, where we identify the following countries of special interest:
###   - United Kingdom: LHT, and `psv` usage.
###   - Netherlands: cycleways, and roads with only cars and busses
###     (a separate OSM way often exists for pedestrians and cyclists).
###   - TODO: more?
###
### Tests are stored as a list of mappings in yaml.
### Prefer real examples over esoteric examples.
### Esoteric examples should have a description.
### Real examples should have a way_id, and either an image or mapillary link.
### To provide context clues for the locale, the following are provided:
### - driving_side: left or right
### - iso-3166-2: e.g. US-CA
### Tags are a map of strings from OSM, however irrelevant tags may be omitted.
### Output are the lanes, matching the spec.
### Each language defines a way to skip its tests (e.g. skip_kotlin)
###
### An example of the complete structure:
### - description: "An x lane road with y and z"
### - way_id: 123456789
###   image: "https://www.com/"
###   mapillary: https://www.mapillary.com/app/?pKey=123456789
###   skip_kotlin: true
###   tags:
###     highway: trunk
###     lanes: '2'
###   driving_side: right
###   ISO 3166-2: CA-YT
###   output:
###   - type: shoulder
###   - type: separator
###     markings:
###     - style: solid_line
###       color: white
###   - type: travel
###     direction: backward
###     designated: motor_vehicle
###

### Trivial, Rural

- description: "Great Northern Highway, a 2 lane rural road."
  way_id: 62176050
  image: "https://upload.wikimedia.org/wikipedia/commons/4/44/Onderweg_-_Fitzroy_Crossing_-_Purnululu_%288991950691%29.jpg"
  rust:
    expect_warnings: true
  skip_kotlin: true
  tags:
    highway: "trunk"
    surface: "asphalt"
  driving_side: left
  ISO 3166-2: AU-WA
  road:
    highway: trunk
    lanes:
      - type: shoulder
      - type: separator
        markings:
          - style: solid_line
            color: white
      - type: travel
        direction: forward
        designated: motor_vehicle
      - type: separator
        markings:
          - style: dotted_line
            color: white
      - type: travel
        direction: backward
        designated: motor_vehicle
      - type: separator
        markings:
          - style: solid_line
            color: white
      - type: shoulder

- description: "Alaska Highway, a 2 lane rural road."
  way_id: 159276650
  image: "https://www.travelyukon.com/sites/default/files/styles/hero_crop/public/hero/2017-10/alaskahighway_fn.jpg.jpeg?itok=GSSh7NDZ"
  rust:
    expect_warnings: true
  skip_kotlin: true
  tags:
    highway: "trunk"
    lanes: "2"
    surface: "paved"
  driving_side: right
  ISO 3166-2: CA-YT
  road:
    highway: trunk
    lanes:
      - type: shoulder
      - type: separator
        markings:
          - style: solid_line
            color: white
      - type: travel
        direction: backward
        designated: motor_vehicle
      - type: separator
        markings:
          - style: dotted_line
            color: yellow
      - type: travel
        direction: forward
        designated: motor_vehicle
      - type: separator
        markings:
          - style: solid_line
            color: white
      - type: shoulder

## Netherlands

# https://nl.wikipedia.org/wiki/Autoweg
# https://www.rovz.nl/sites/zl-rovz/files/rovz_infra_ehkfoldeng.pdf

- description: "Dutch Autoweg 100km/h"
  way_id: 6537276
  mapillary: "https://www.mapillary.com/app/?pKey=475844673620459"
  skip_kotlin: true
  skip_python: true
  tags:
    highway: "trunk"
    maxspeed: "100"
    motorroad: "yes"
  driving_side: right
  ISO 3166-2: NL-FR
  road:
    highway: trunk
    lanes:
      - type: shoulder
      - type: separator
        markings:
          - style: solid_line
            color: white
      - type: travel
        direction: backward
        designated: motor_vehicle
        max_speed: 100
      - type: separator
        markings:
          - style: broken_line
            color: white
          - style: solid_line
            color: green
          - style: broken_line
            color: white
      - type: travel
        direction: forward
        designated: motor_vehicle
        max_speed: 100
      - type: separator
        markings:
          - style: solid_line
            color: white
      - type: shoulder

### Multi-lane Trunk

- way_id: 380103730
  description: Japanese Expressway
  mapillary: https://www.mapillary.com/app/?pKey=2655760771400441
  skip_python: true
  skip_kotlin: true
  rust:
    expect_warnings: true
  tags:
    highway: "motorway"
    lanes: "2"
    oneway: "yes"
    maxspeed: "100"
    ref: "E1A"
  driving_side: left
  ISO 3166-2: JP-25
  road:
    highway: motorway
    lanes:
      - type: shoulder
      - type: separator
        markings:
          - style: solid_line
            color: white
      - type: travel
        direction: forward
        designated: motor_vehicle
      - type: separator
        markings:
          - style: dotted_line
            color: white
      - type: travel
        direction: forward
        designated: motor_vehicle
      - type: separator
        markings:
          - style: solid_line
            color: white

- way_id: 560651884
  description: Italian Autostrada, motorway in mountainous terrain with no shoulder
  mapillary: https://www.mapillary.com/app/?pKey=998353037635549
  rust: false
  tags:
    highway: motorway
    lanes: "2"
    oneway: "yes"
    surface: asphalt
    toll: "yes"
    maxspeed: "110"
    nat_ref: A12
    int_ref: E 80
  driving_side: right
  ISO 3166-2: IT-42
  road:
    highway: motorway
    lanes:
      - type: separator
        markings:
          - style: solid_line
            color: white
      - type: travel
        direction: forward
        designated: motor_vehicle
      - type: separator
        markings:
          - style: dotted_line
            color: white
      - type: travel
        direction: forward
        designated: motor_vehicle
      - type: separator
        markings:
          - style: solid_line
            color: white

### Pedestrian

- way_id: 40297361
  mapillary: https://www.mapillary.com/app/?pKey=619551292322212
  skip_python: true
  skip_kotlin: true
  tags:
    highway: steps
  driving_side: right
  ISO 3166-2: CH-VS
  road:
    highway: steps
    lanes:
      - type: travel
        designated: foot

### Sidewalk

- description: sidewalk=no
  skip_python: true
  skip_kotlin: true
  tags:
    highway: "road"
    lanes: "1"
    oneway: "yes"
    shoulder: "no"
    sidewalk: "no"
  driving_side: left
  output:
    - type: travel
      direction: forward
      designated: motor_vehicle

- description: sidewalk=both
  skip_python: true
  skip_kotlin: true
  tags:
    highway: "road"
    lanes: "1"
    oneway: "yes"
    shoulder: "no"
    sidewalk: "both"
  driving_side: left
  output:
    - type: travel
      designated: foot
    - type: travel
      direction: forward
      designated: motor_vehicle
    - type: travel
      designated: foot

- description: sidewalk=left (forward)
  skip_python: true
  skip_kotlin: true
  tags:
    highway: "road"
    lanes: "1"
    oneway: "yes"
    shoulder: "no"
    sidewalk: "left"
  driving_side: left
  output:
    - type: travel
      designated: foot
    - type: travel
      direction: forward
      designated: motor_vehicle

- description: sidewalk=right (forward)
  skip_python: true
  skip_kotlin: true
  tags:
    highway: "road"
    lanes: "1"
    oneway: "yes"
    shoulder: "no"
    sidewalk: "right"
  driving_side: right
  output:
    - type: travel
      direction: forward
      designated: motor_vehicle
    - type: travel
      designated: foot

- description: sidewalk=right (backward)
  skip_python: true
  skip_kotlin: true
  tags:
    highway: "road"
    lanes: "1"
    oneway: "yes"
    shoulder: "no"
    sidewalk: "right"
  driving_side: left
  output:
    - type: travel
      direction: forward
      designated: motor_vehicle
    - type: travel
      designated: foot

- description: sidewalk:both=yes
  skip_python: true
  skip_kotlin: true
  tags:
    highway: "road"
    lanes: "1"
    oneway: "yes"
    shoulder: "no"
    sidewalk:both: "yes"
  driving_side: left
  output:
    - type: travel
      designated: foot
    - type: travel
      direction: forward
      designated: motor_vehicle
    - type: travel
      designated: foot

- description: sidewalk:left=yes
  skip_python: true
  skip_kotlin: true
  tags:
    highway: "road"
    lanes: "1"
    oneway: "yes"
    shoulder: "no"
    sidewalk:left: "yes"
  driving_side: left
  output:
    - type: travel
      designated: foot
    - type: travel
      direction: forward
      designated: motor_vehicle

- description: sidewalk:right=yes
  skip_python: true
  skip_kotlin: true
  tags:
    highway: "road"
    lanes: "1"
    oneway: "yes"
    shoulder: "no"
    sidewalk:right: "yes"
  driving_side: left
  output:
    - type: travel
      direction: forward
      designated: motor_vehicle
    - type: travel
      designated: foot

### Cycleways

- description: cycleway=lane
  skip_python: true
  skip_kotlin: true
  tags:
    highway: "road"
    lanes: "2"
    cycleway: lane
    sidewalk: "no"
    shoulder: "no"
  driving_side: left
  output:
    - type: travel
      direction: forward
      designated: bicycle
    - type: travel
      direction: forward
      designated: motor_vehicle
    - type: travel
      direction: backward
      designated: motor_vehicle
    - type: travel
      direction: backward
      designated: bicycle

- description: cycleway=lane oneway=yes
  skip_python: true
  skip_kotlin: true
  tags:
    highway: "road"
    lanes: "2"
    oneway: "yes"
    cycleway:left: lane
    sidewalk: "no"
    shoulder: "no"
  driving_side: right
  output:
    - type: travel
      direction: forward
      designated: bicycle
    - type: travel
      direction: forward
      designated: motor_vehicle
    - type: travel
      direction: forward
      designated: motor_vehicle

- description: cycleway:FORWARD=lane
  skip_python: true
  skip_kotlin: true
  tags:
    highway: "road"
    lanes: "2"
    cycleway:left: lane
    sidewalk: "no"
    shoulder: "no"
  driving_side: left
  output:
    - type: travel
      direction: forward
      designated: bicycle
    - type: travel
      direction: forward
      designated: motor_vehicle
    - type: travel
      direction: backward
      designated: motor_vehicle

- description: cycleway:FORWARD=lane oneway=yes
  way_id: 4188078
  mapillary: https://www.mapillary.com/app/?pKey=270752554744918
  tags:
    highway: "road"
    lanes: "2"
    cycleway:left: lane
    oneway: "yes"
    sidewalk: left
  driving_side: left
  output:
    - type: travel
      designated: foot
    - type: travel
      direction: forward
      designated: bicycle
    - type: travel
      direction: forward
      designated: motor_vehicle
    - type: travel
      direction: forward
      designated: motor_vehicle

- description: cycleway:BACKWARD=lane
  way_id: 49207928
  tags:
    highway: "road"
    cycleway:right: lane
    sidewalk: both
  driving_side: left
  output:
    - type: travel
      designated: foot
    - type: travel
      direction: forward
      designated: motor_vehicle
    - type: travel
      direction: backward
      designated: motor_vehicle
    - type: travel
      direction: backward
      designated: bicycle
    - type: travel
      designated: foot

- description: cycleway:BACKWARD=lane oneway=yes, cycleway is in the forward direction
  way_id: 428294122
  mapillary: https://www.mapillary.com/app/?pKey=503446704131825
  rust:
    expect_warnings: true
  # https://wiki.openstreetmap.org/wiki/Key:cycleway:right:oneway
  # TODO: OSM tags do not accurately reflect parking situation
  tags:
    highway: "secondary"
    bicycle: "designated"
    lanes: "2"
    oneway: "yes"
    sidewalk: "both"
    cycleway:left: "lane"
  driving_side: right
  ISO 3166-2: US-WA
  output:
    - type: travel
      designated: foot
    - type: travel
      direction: forward
      designated: bicycle
    - type: travel
      direction: forward
      designated: motor_vehicle
    - type: travel
      direction: forward
      designated: motor_vehicle
    - type: travel
      designated: foot

- description: cycleway:FORWARD=lane cycleway:FORWARD:oneway=no
  way_id: 534549104
  mapillary: https://www.mapillary.com/app/?pKey=1848856645291310
  # TODO: find better example with same tags
  tags:
    highway: "road"
    lanes: "2"
    oneway: "yes"
    sidewalk: "both"
    cycleway:right: "track"
    cycleway:right:oneway: "no"
    oneway:bicycle: "no"
  driving_side: right
  output:
    - type: travel
      designated: foot
    - type: travel
      direction: forward
      designated: motor_vehicle
    - type: travel
      direction: forward
      designated: motor_vehicle
    - type: travel
      direction: both
      designated: bicycle
    - type: travel
      designated: foot

- description: cycleway=opposite_lane oneway=yes, deprecated
  skip_python: true
  skip_kotlin: true
  rust: false
  tags:
    highway: "road"
    lanes: "1"
    oneway: "yes"
    cycleway: opposite_lane
    sidewalk: "no"
    shoulder: "no"
  driving_side: right
  output:
    - type: travel
      direction: backward
      designated: bicycle
    - type: travel
      direction: forward
      designated: motor_vehicle

- description: cycleway=opposite oneway=yes oneway:bicycle=no
  skip_python: true
  skip_kotlin: true
  tags:
    highway: "road"
    lanes: "1"
    oneway: "yes"
    oneway:bicycle: "no"
    cycleway: opposite
    sidewalk: "no"
    shoulder: "no"
  driving_side: right
  output:
    - type: travel
      direction: backward
      designated: bicycle
    - type: travel
      direction: forward
      designated: motor_vehicle

## TODO: shared cycle lanes

## TODO: cycle tracks

### Bus Lanes

## `busway` Scheme
## https://wiki.openstreetmap.org/wiki/Bus_lanes#The_busway.3D.2A_scheme

- description: busway=lane
  skip_kotlin: true
  skip_python: true
  tags:
    highway: "road"
    lanes: "4"
    sidewalk: "no"
    shoulder: "no"
    busway: lane
  driving_side: left
  output:
    - type: travel
      direction: forward
      designated: bus
    - type: travel
      direction: forward
      designated: motor_vehicle
    - type: travel
      direction: backward
      designated: motor_vehicle
    - type: travel
      direction: backward
      designated: bus

- description: busway:both=lane
  skip_kotlin: true
  skip_python: true
  tags:
    highway: "road"
    lanes: "4"
    sidewalk: "no"
    shoulder: "no"
    busway:both: lane
  driving_side: right
  output:
    - type: travel
      direction: backward
      designated: bus
    - type: travel
      direction: backward
      designated: motor_vehicle
    - type: travel
      direction: forward
      designated: motor_vehicle
    - type: travel
      direction: forward
      designated: bus

- description: busway:FORWARD=lane
  skip_kotlin: true
  skip_python: true
  tags:
    highway: "road"
    lanes: "3"
    sidewalk: "no"
    shoulder: "no"
    busway:right: lane
  driving_side: right
  output:
    - type: travel
      direction: backward
      designated: motor_vehicle
    - type: travel
      direction: forward
      designated: motor_vehicle
    - type: travel
      direction: forward
      designated: bus

- description: busway:BACKWARD=lane
  skip_kotlin: true
  skip_python: true
  rust: false
  tags:
    highway: "road"
    lanes: "3"
    sidewalk: "no"
    shoulder: "no"
    busway:right: lane
  driving_side: left
  output:
    - type: travel
      direction: forward
      designated: motor_vehicle
    - type: travel
      direction: backward
      designated: motor_vehicle
    - type: travel
      direction: backward
      designated: bus

- description: busway=opposite_lane, deprecated
  skip_python: true
  skip_kotlin: true
  rust: false
  tags:
    highway: "road"
    lanes: "2"
    sidewalk: "no"
    shoulder: "no"
    busway: opposite_lane
  driving_side: left
  output:
    - type: travel
      direction: forward
      designated: motor_vehicle
    - type: travel
      direction: backward
      designated: bus

## `bus:lanes` Scheme
## https://wiki.openstreetmap.org/wiki/Bus_lanes#The_bus:lanes.3D.2A_scheme

- description: bus:lanes=designated|
  skip_python: true
  skip_kotlin: true
  tags:
    highway: "road"
    lanes: "2"
    sidewalk: "no"
    shoulder: "no"
    bus:lanes: "designated|"
  driving_side: left
  output:
    - type: travel
      direction: forward
      designated: bus
    - type: travel
      direction: backward
      designated: motor_vehicle

- description: psv:lanes=|yes|designated|no
  skip_python: true
  skip_kotlin: true
  tags:
    highway: "road"
    lanes: "4"
    sidewalk: "no"
    shoulder: "no"
    psv:lanes: "|yes|designated|no"
  driving_side: right
  output:
    - type: travel
      direction: backward
      designated: motor_vehicle
    - type: travel
      direction: backward
      designated: motor_vehicle
    - type: travel
      direction: forward
      designated: bus
    - type: travel
      direction: forward
      designated: motor_vehicle

- description: bus:lanes:forward=designated|
  skip_python: true
  skip_kotlin: true
  tags:
<<<<<<< HEAD
    highway: 'road'
    lanes: '3'
    lanes:forward: '2'
    sidewalk: 'no'
    shoulder: 'no'
    bus:lanes:forward: 'designated|'
=======
    highway: "road"
    lanes: "3"
    sidewalk: "no"
    shoulder: "no"
    bus:lanes:forward: "designated|"
>>>>>>> 31a61d39
  driving_side: right
  output:
    - type: travel
      direction: backward
      designated: motor_vehicle
    - type: travel
      direction: forward
      designated: bus
    - type: travel
      direction: forward
      designated: motor_vehicle

- description: bus:lanes:backward=designated
  skip_python: true
  skip_kotlin: true
  rust: false # fails roundtrip (outputs busway:right=opposite_lane tag)
  tags:
    highway: "road"
    lanes: "2"
    sidewalk: "no"
    shoulder: "no"
    bus:lanes:backward: "designated"
  driving_side: left
  output:
    - type: travel
      direction: forward
      designated: motor_vehicle
    - type: travel
      direction: backward
      designated: bus

## Mixed Schemes

# busway=* and lanes:bus=*
- way_id: 988980354
  description: busway=* and lanes:bus=*
  driving_side: right
  rust:
    expect_warnings: true
  tags:
    highway: primary
    busway: lane
    hgv: local
    lanes:bus: "2"
    lit: "yes"
    maxspeed: 25 mph
    name: East 42nd Street
    sidewalk: both
    surface: asphalt
  output:
    - type: travel
      designated: foot
    - type: travel
      direction: backward
      designated: bus
      max_speed:
        unit: mph
        value: 25
    - type: travel
      direction: backward
      designated: motor_vehicle
      max_speed:
        unit: mph
        value: 25
    - type: travel
      direction: forward
      designated: motor_vehicle
      max_speed:
        unit: mph
        value: 25
    - type: travel
      direction: forward
      designated: bus
      max_speed:
        unit: mph
        value: 25
    - type: travel
      designated: foot

### Combination
# TODO

### Lifecycle

## Construction
- description: construction
  skip_python: true
  skip_kotlin: true
  tags:
    highway: "construction"
    construction: "road"
    lanes: "1"
    oneway: "yes"
    shoulder: "no"
    sidewalk: "no"
  driving_side: left
  # TODO: nest this so we can check highway type
  output:
    - type: travel
      direction: forward
      designated: motor_vehicle

### To Sort
# The following still need to be categorized

- way_id: 8591383
  mapillary: https://www.mapillary.com/app/?pKey=3963080753774579
  description: a bidirectional cycleway, oneway:bicycle
  # TODO: cycleway tagged as track, but appears to be a lane
  tags:
    highway: tertiary
    lanes: "1"
    oneway: "yes"
    sidewalk: both
    cycleway:left: track
    oneway:bicycle: "no"
  driving_side: right
  ISO 3166-2: US-WA
  output:
    - type: travel
      designated: foot
    - type: travel
      direction: both
      designated: bicycle
    - type: travel
      direction: forward
      designated: motor_vehicle
    - type: travel
      designated: foot

# A slight variation of the above, using cycleway:left:oneway:no, which should be equivalent
- way_id: 8591383
  mapillary: https://www.mapillary.com/app/?pKey=3963080753774579
  description: a bidirectional cycleway, cycleway:left
  tags:
    highway: tertiary
    lanes: "1"
    oneway: "yes"
    sidewalk: both
    cycleway:left: track
    cycleway:left:oneway: "no"
  driving_side: right
  ISO 3166-2: US-WA
  output:
    - type: travel
      designated: foot
    - type: travel
      direction: both
      designated: bicycle
    - type: travel
      direction: forward
      designated: motor_vehicle
    - type: travel
      designated: foot

- way_id: 353690151
  mapillary: https://www.mapillary.com/app/?pKey=814030435898295
  # TODO: parking not visible in mapillary
  # TODO: tram line not supported
  tags:
    highway: secondary
    lanes: "4"
    sidewalk: both
    parking:lane:both: parallel
    cycleway:right: track
    cycleway:right:oneway: "no"
  driving_side: right
  ISO 3166-2: US-WA
  output:
    - type: travel
      designated: foot
    - type: parking
      direction: backward
      designated: motor_vehicle
    - type: travel
      direction: backward
      designated: motor_vehicle
    - type: travel
      direction: backward
      designated: motor_vehicle
    - type: travel
      direction: forward
      designated: motor_vehicle
    - type: travel
      direction: forward
      designated: motor_vehicle
    - type: travel
      direction: both
      designated: bicycle
    - type: parking
      direction: forward
      designated: motor_vehicle
    - type: travel
      designated: foot

- way_id: 389654080
  mapillary: https://www.mapillary.com/app/?pKey=331760328316020
  rust:
    expect_warnings: true # deprecated centre_turn_lane
  # TODO: the cycleway is actually two marked lanes,
  # how should we know that given the tags or what should the tags be?
  tags:
    highway: secondary
    lanes: "2"
    sidewalk: both
    parking:lane:left: parallel
    parking:lane:right: no_stopping
    centre_turn_lane: "yes"
    cycleway:right: track
    cycleway:right:oneway: "no"
  driving_side: right
  ISO 3166-2: US-WA
  output:
    - type: travel
      designated: foot
    - type: parking
      direction: backward
      designated: motor_vehicle
    - type: travel
      direction: backward
      designated: motor_vehicle
    - type: travel
      direction: both
      designated: motor_vehicle
    - type: travel
      direction: forward
      designated: motor_vehicle
    - type: travel
      direction: both
      designated: bicycle
    - type: travel
      designated: foot

- way_id: 369623526
  # OSM Version #9
  mapillary: https://www.mapillary.com/app/?pKey=839524790321923
  # TODO: check if cycleway:left=opposite_track for RHT is valid, rust disabled
  rust: false
  # TODO: parking lane is not parallel
  tags:
    highway: residential
    lanes: "1"
    oneway: "yes"
    sidewalk: both
    parking:lane:right: diagonal
    cycleway:left: opposite_track
    oneway:bicycle: "no"
  driving_side: right
  ISO 3166-2: US-WA
  output:
    - type: travel
      designated: foot
    - type: travel
      direction: both
      designated: bicycle
    - type: travel
      direction: forward
      designated: motor_vehicle
    - type: parking
      direction: forward
      designated: motor_vehicle
    - type: travel
      designated: foot

- way_id: 777565028
  comment: "TODO: image; TODO: example with oneway assumed to be no"
  tags:
    highway: residential
    oneway: "no"
    sidewalk: both
  driving_side: left
  output:
    - type: travel
      designated: foot
    - type: travel
      direction: forward
      designated: motor_vehicle
    - type: travel
      direction: backward
      designated: motor_vehicle
    - type: travel
      designated: foot

- way_id: 224637155
  mapillary: https://www.mapillary.com/app/?pKey=3687326814728481
  comment: "TODO: missing cycleway:left and busway tags"
  tags:
    highway: primary
    lanes: "2"
    oneway: "yes"
    sidewalk: left
  driving_side: left
  output:
    - type: travel
      designated: foot
    - type: travel
      direction: forward
      designated: motor_vehicle
    - type: travel
      direction: forward
      designated: motor_vehicle

- way_id: 898731283
  comment: guess that an odd number of lanes will be divided favouring the forward direction with a warning
  rust:
    expect_warnings: true
  tags:
<<<<<<< HEAD
    highway: 'road'
    lanes: '3'
    sidewalk: 'both'
  driving_side: 'left'
  road:
    highway: road
    lanes:
=======
    highway: "road"
    lanes: "3"
    sidewalk: "both"
  driving_side: "left"
  output:
>>>>>>> 31a61d39
    - type: travel
      designated: foot
    - type: travel
      direction: forward
      designated: motor_vehicle
    - type: travel
      direction: forward
      designated: motor_vehicle
    - type: travel
      direction: backward
      designated: motor_vehicle
    - type: travel
      designated: foot

# I didn't look for a real example of this
<<<<<<< HEAD
- description: '5 lanes'
  comment: guess that an odd number of lanes will be divided favouring the forward direction with a warning
  rust:
    expect_warnings: true
=======
- description: "5 lanes"
>>>>>>> 31a61d39
  tags:
    highway: "road"
    lanes: "5"
    sidewalk: "no"
  driving_side: right
<<<<<<< HEAD
  road:
    highway: road
    lanes:
=======
  output:
>>>>>>> 31a61d39
    - type: shoulder
    - type: travel
      direction: backward
      designated: motor_vehicle
    - type: travel
      direction: backward
      designated: motor_vehicle
    - type: travel
      direction: forward
      designated: motor_vehicle
    - type: travel
      direction: forward
      designated: motor_vehicle
    - type: travel
      direction: forward
      designated: motor_vehicle
    - type: shoulder
<<<<<<< HEAD

- description: assume lanes:forward to be lanes - lanes:backward
  tags:
    highway: secondary
    lanes: 4
    lanes:backward: 1
    sidewalk: no
  driving_side: right
  road:
    highway: secondary
    lanes:
    - type: shoulder
    - type: travel
      direction: backward
      designated: motor_vehicle
    - type: travel
      direction: forward
      designated: motor_vehicle
    - type: travel
      direction: forward
      designated: motor_vehicle
    - type: travel
      direction: forward
      designated: motor_vehicle
    - type: shoulder
=======
>>>>>>> 31a61d39

- way_id: 335668924
  description: a narrow alleyway tagged lanes=1
  skip_python: true
  skip_kotlin: true
  tags:
<<<<<<< HEAD
    highway: 'service'
    lanes: '1'
  driving_side: right
  road:
    highway: service
    lanes:
    - type: shoulder
    - type: travel
      direction: both
=======
    highway: "road"
    lanes: "1"
    sidewalk: "no"
  driving_side: right
  output:
    - type: shoulder
    - type: travel
      direction: backward
      designated: motor_vehicle
    - type: travel
      direction: forward
>>>>>>> 31a61d39
      designated: motor_vehicle
    - type: shoulder

- way_id: 13859146
  rust: false
  tags:
    highway: "secondary"
    busway:both: "lane"
    lanes: "4"
    maxspeed: "50"
    name: Rue Gabriel Péri
    ref: D 986
    surface: asphalt
  driving_side: right
  output:
    - type: travel
      direction: backward
      designated: bus
    - type: travel
      direction: backward
      designated: motor_vehicle
    - type: travel
      direction: forward
      designated: motor_vehicle
    - type: travel
      direction: forward
      designated: bus

- way_id: 84867915
  rust: false
  tags:
    highway: "secondary"
    busway:right: lane
    cycleway:right: share_busway
    lanes: "2"
    maxspeed: "30"
    name: Boulevard Raspail
    oneway: "yes"
    surface: asphalt
  driving_side: right
  output:
    - type: travel
      direction: forward
      designated: motor_vehicle
    - type: travel
      direction: forward
      designated: bus

- way_id: 323605308
  rust: false
  tags:
    highway: "primary"
    bus:lanes: "yes|yes|designated"
    busway:right: "lane"
    cycleway:right: "share_busway"
    lanes: "3"
    lanes:psv: "1"
    lit: "yes"
    maxspeed: "30"
    name: "Quai Aimé Césaire"
    oneway: "yes"
    psv:lanes: "yes|yes|designated"
    surface: "asphalt"
    taxi:lanes: "yes|yes|designated"
  driving_side: right
  output:
    - type: travel
      direction: forward
      designated: motor_vehicle
    - type: travel
      direction: forward
      designated: motor_vehicle
    - type: travel
      direction: forward
      # TODO: psv?
      designated: bus

- skip_python: true
  skip_kotlin: true
  way_id: 490351863
  rust: false
  tags:
    cycleway:right: share_busway
    highway: secondary
    lanes: "3"
    lanes:psv: "1"
    lit: "yes"
    maxspeed: "50"
    name: Kurfürstendamm
    note: Ergänzungsstraße mit besonderer Bedeutung
    oneway: "yes"
    postal_code: "10719"
    psv:lanes: yes|designated|yes
    sidewalk: right
    surface: asphalt
    turn:lanes: left;through|none|right
    vehicle:lanes: yes|no|yes
    wikidata: Q160272
    wikipedia: de:Kurfürstendamm
  driving_side: right
  output:
    - type: travel
      direction: forward
      designated: motor_vehicle
    - type: travel
      direction: forward
      designated: bus
    - type: travel
      direction: forward
      designated: motor_vehicle
    - type: travel
      designated: foot

- skip_python: true
  skip_kotlin: true
  link: https://wiki.openstreetmap.org/wiki/Lanes
  rust: false
  tags:
    lanes: "3"
    oneway: "yes"
    maxspeed:lanes: 100|100|80
  driving_side: right
  output:
    - type: travel
      direction: forward
      designated: motor_vehicle
      max_speed: 100
    - type: travel
      direction: forward
      designated: motor_vehicle
      max_speed: 100
    - type: travel
      direction: forward
      designated: motor_vehicle
      max_speed: 80

- skip_python: true
  skip_kotlin: true
  link: https://wiki.openstreetmap.org/wiki/Bus_lanes
  rust: false
  tags:
    highway: secondary
    oneway: "yes"
    lanes: "3"
    busway:right: lane
    cycleway: share_busway
  driving_side: right
  output:
    - type: travel
      direction: forward
      designated: motor_vehicle
    - type: travel
      direction: forward
      designated: motor_vehicle
    - type: travel
      direction: forward
      designated: bus<|MERGE_RESOLUTION|>--- conflicted
+++ resolved
@@ -783,20 +783,12 @@
   skip_python: true
   skip_kotlin: true
   tags:
-<<<<<<< HEAD
-    highway: 'road'
-    lanes: '3'
-    lanes:forward: '2'
-    sidewalk: 'no'
-    shoulder: 'no'
-    bus:lanes:forward: 'designated|'
-=======
-    highway: "road"
+    highway: "road"
+    sidewalk: "no"
+    shoulder: "no"
     lanes: "3"
-    sidewalk: "no"
-    shoulder: "no"
+    lanes:forward: "2"
     bus:lanes:forward: "designated|"
->>>>>>> 31a61d39
   driving_side: right
   output:
     - type: travel
@@ -1104,74 +1096,57 @@
   rust:
     expect_warnings: true
   tags:
-<<<<<<< HEAD
-    highway: 'road'
-    lanes: '3'
-    sidewalk: 'both'
-  driving_side: 'left'
+    highway: "road"
+    lanes: "3"
+    sidewalk: "both"
+  driving_side: "left"
   road:
     highway: road
     lanes:
-=======
-    highway: "road"
-    lanes: "3"
-    sidewalk: "both"
-  driving_side: "left"
-  output:
->>>>>>> 31a61d39
-    - type: travel
-      designated: foot
-    - type: travel
-      direction: forward
-      designated: motor_vehicle
-    - type: travel
-      direction: forward
-      designated: motor_vehicle
-    - type: travel
-      direction: backward
-      designated: motor_vehicle
-    - type: travel
-      designated: foot
+      - type: travel
+        designated: foot
+      - type: travel
+        direction: forward
+        designated: motor_vehicle
+      - type: travel
+        direction: forward
+        designated: motor_vehicle
+      - type: travel
+        direction: backward
+        designated: motor_vehicle
+      - type: travel
+        designated: foot
 
 # I didn't look for a real example of this
-<<<<<<< HEAD
-- description: '5 lanes'
+- description: "5 lanes"
   comment: guess that an odd number of lanes will be divided favouring the forward direction with a warning
   rust:
     expect_warnings: true
-=======
-- description: "5 lanes"
->>>>>>> 31a61d39
   tags:
     highway: "road"
     lanes: "5"
     sidewalk: "no"
   driving_side: right
-<<<<<<< HEAD
   road:
     highway: road
     lanes:
-=======
-  output:
->>>>>>> 31a61d39
-    - type: shoulder
-    - type: travel
-      direction: backward
-      designated: motor_vehicle
-    - type: travel
-      direction: backward
-      designated: motor_vehicle
-    - type: travel
-      direction: forward
-      designated: motor_vehicle
-    - type: travel
-      direction: forward
-      designated: motor_vehicle
-    - type: travel
-      direction: forward
-      designated: motor_vehicle
-    - type: shoulder
-<<<<<<< HEAD
+      - type: shoulder
+      - type: travel
+        direction: backward
+        designated: motor_vehicle
+      - type: travel
+        direction: backward
+        designated: motor_vehicle
+      - type: travel
+        direction: forward
+        designated: motor_vehicle
+      - type: travel
+        direction: forward
+        designated: motor_vehicle
+      - type: travel
+        direction: forward
+        designated: motor_vehicle
+      - type: shoulder
 
 - description: assume lanes:forward to be lanes - lanes:backward
   tags:
@@ -1183,53 +1158,37 @@
   road:
     highway: secondary
     lanes:
-    - type: shoulder
-    - type: travel
-      direction: backward
-      designated: motor_vehicle
-    - type: travel
-      direction: forward
-      designated: motor_vehicle
-    - type: travel
-      direction: forward
-      designated: motor_vehicle
-    - type: travel
-      direction: forward
-      designated: motor_vehicle
-    - type: shoulder
-=======
->>>>>>> 31a61d39
+      - type: shoulder
+      - type: travel
+        direction: backward
+        designated: motor_vehicle
+      - type: travel
+        direction: forward
+        designated: motor_vehicle
+      - type: travel
+        direction: forward
+        designated: motor_vehicle
+      - type: travel
+        direction: forward
+        designated: motor_vehicle
+      - type: shoulder
 
 - way_id: 335668924
   description: a narrow alleyway tagged lanes=1
   skip_python: true
   skip_kotlin: true
   tags:
-<<<<<<< HEAD
-    highway: 'service'
-    lanes: '1'
+    highway: "service"
+    lanes: "1"
   driving_side: right
   road:
     highway: service
     lanes:
-    - type: shoulder
-    - type: travel
-      direction: both
-=======
-    highway: "road"
-    lanes: "1"
-    sidewalk: "no"
-  driving_side: right
-  output:
-    - type: shoulder
-    - type: travel
-      direction: backward
-      designated: motor_vehicle
-    - type: travel
-      direction: forward
->>>>>>> 31a61d39
-      designated: motor_vehicle
-    - type: shoulder
+      - type: shoulder
+      - type: travel
+        direction: both
+        designated: motor_vehicle
+      - type: shoulder
 
 - way_id: 13859146
   rust: false
