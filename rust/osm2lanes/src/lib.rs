--- conflicted
+++ resolved
@@ -235,11 +235,7 @@
                 driving_side: test.driving_side,
                 inferred_sidewalks: true,
             };
-<<<<<<< HEAD
-            let actual = get_lane_specs_ltr(&test.tags, &cfg);
-=======
-            let actual = get_lane_specs_ltr(test.tags.clone(), &cfg).unwrap();
->>>>>>> 60842be3
+            let actual = get_lane_specs_ltr(&test.tags, &cfg).unwrap();
             if actual != test.output {
                 ok = false;
                 if !test.way_id.is_none() {
