use super::*;

impl Tags {
    fn is_cycleway(&self, side: Option<WaySide>) -> bool {
        if let Some(side) = side {
            self.is_any(CYCLEWAY + side.as_str(), &["lane", "track"])
        } else {
            self.is_any(CYCLEWAY, &["lane", "track"])
        }
    }
}

impl LaneBuilder {
    fn cycle_forward() -> Self {
        Self {
            r#type: Infer::Direct(LaneType::Travel),
            direction: Infer::Direct(LaneDirection::Forward),
            designated: Infer::Direct(LaneDesignated::Bicycle),
        }
    }
    fn cycle_backward() -> Self {
        Self {
            r#type: Infer::Direct(LaneType::Travel),
            direction: Infer::Direct(LaneDirection::Backward),
            designated: Infer::Direct(LaneDesignated::Bicycle),
        }
    }
    fn cycle_both() -> Self {
        Self {
            r#type: Infer::Direct(LaneType::Travel),
            direction: Infer::Direct(LaneDirection::Both),
            designated: Infer::Direct(LaneDesignated::Bicycle),
        }
    }
}

pub(super) fn bicycle(
    tags: &Tags,
    locale: &Locale,
    oneway: Oneway,
    forward_side: &mut Vec<LaneBuilder>,
    backward_side: &mut Vec<LaneBuilder>,
    warnings: &mut RoadWarnings,
) -> ModeResult {
    if tags.is_cycleway(None) {
        if tags.is_cycleway(Some(WaySide::Both))
            || tags.is_cycleway(Some(WaySide::Right))
            || tags.is_cycleway(Some(WaySide::Left))
        {
            return Err(RoadMsg::unsupported_str("cycleway=* with any cycleway:* values").into());
        }
<<<<<<< HEAD
        forward_side.push(Lane::forward(LaneDesignated::Bicycle, locale));
        if oneway {
=======
        forward_side.push(LaneBuilder::cycle_forward());
        if oneway.into() {
>>>>>>> 4786e992
            if !backward_side.is_empty() {
                // TODO safety check to be checked
                warnings.push(RoadMsg::Unimplemented {
                    description: Some(
                        "oneway has backwards lanes when adding cycleways".to_owned(),
                    ),
                    tags: Some(tags.subset(&["oneway", "cycleway"])),
                })
            }
        } else {
<<<<<<< HEAD
            backward_side.push(Lane::backward(LaneDesignated::Bicycle, locale));
        }
    } else if tags.is_cycleway(Some(WaySide::Both)) {
        forward_side.push(Lane::forward(LaneDesignated::Bicycle, locale));
        backward_side.push(Lane::backward(LaneDesignated::Bicycle, locale));
=======
            backward_side.push(LaneBuilder::cycle_backward());
        }
    } else if tags.is_cycleway(Some(WaySide::Both)) {
        forward_side.push(LaneBuilder::cycle_forward());
        backward_side.push(LaneBuilder::cycle_backward());
>>>>>>> 4786e992
    } else {
        // cycleway=opposite_lane
        if tags.is(CYCLEWAY, "opposite_lane") {
            warnings.push(RoadMsg::Deprecated {
                deprecated_tags: tags.subset(&["cycleway", "oneway"]),
                suggested_tags: None,
            });
<<<<<<< HEAD
            backward_side.push(Lane::backward(LaneDesignated::Bicycle, locale));
=======
            backward_side.push(LaneBuilder::cycle_backward());
>>>>>>> 4786e992
        }
        // cycleway=opposite oneway=yes oneway:bicycle=no
        if tags.is(CYCLEWAY, "opposite") {
            if !(oneway.into() && tags.is("oneway:bicycle", "no")) {
                return Err(RoadMsg::unsupported_str(
                    "cycleway=opposite without oneway=yes oneway:bicycle=no",
                )
                .into());
            }
<<<<<<< HEAD
            backward_side.push(Lane::backward(LaneDesignated::Bicycle, locale));
=======
            backward_side.push(LaneBuilder::cycle_backward());
>>>>>>> 4786e992
        }
        // cycleway:FORWARD=*
        if tags.is_cycleway(Some(locale.driving_side.into())) {
            if tags.is(CYCLEWAY + locale.driving_side.tag() + "oneway", "no")
                || tags.is("oneway:bicycle", "no")
            {
<<<<<<< HEAD
                forward_side.push(Lane::both(LaneDesignated::Bicycle, locale));
            } else {
                forward_side.push(Lane::forward(LaneDesignated::Bicycle, locale));
=======
                forward_side.push(LaneBuilder::cycle_both());
            } else {
                forward_side.push(LaneBuilder::cycle_forward());
>>>>>>> 4786e992
            }
        }
        // cycleway:FORWARD=opposite_lane
        if tags.is_any(
            CYCLEWAY + locale.driving_side.tag(),
            &["opposite_lane", "opposite_track"],
        ) {
            warnings.push(RoadMsg::Deprecated {
                deprecated_tags: tags.subset(&[CYCLEWAY + locale.driving_side.tag()]),
                suggested_tags: None,
            });
<<<<<<< HEAD
            forward_side.push(Lane::backward(LaneDesignated::Bicycle, locale));
=======
            forward_side.push(LaneBuilder::cycle_backward());
>>>>>>> 4786e992
        }
        // cycleway:BACKWARD=*
        if tags.is_cycleway(Some(locale.driving_side.opposite().into())) {
            if tags.is(
                CYCLEWAY + locale.driving_side.opposite().tag() + "oneway",
                "yes",
            ) {
<<<<<<< HEAD
                forward_side.insert(0, Lane::forward(LaneDesignated::Bicycle, locale));
=======
                forward_side.insert(0, LaneBuilder::cycle_forward());
>>>>>>> 4786e992
            } else if tags.is(
                CYCLEWAY + locale.driving_side.opposite().tag() + "oneway",
                "-1",
            ) {
<<<<<<< HEAD
                backward_side.push(Lane::backward(LaneDesignated::Bicycle, locale));
=======
                backward_side.push(LaneBuilder::cycle_backward());
>>>>>>> 4786e992
            } else if tags.is(
                CYCLEWAY + locale.driving_side.opposite().tag() + "oneway",
                "no",
            ) || tags.is("oneway:bicycle", "no")
            {
<<<<<<< HEAD
                backward_side.push(Lane::both(LaneDesignated::Bicycle, locale));
            } else if oneway {
                // A oneway road with a cycleway on the wrong side
                forward_side.insert(0, Lane::forward(LaneDesignated::Bicycle, locale));
            } else {
                // A contraflow bicycle lane
                backward_side.push(Lane::backward(LaneDesignated::Bicycle, locale));
=======
                backward_side.push(LaneBuilder::cycle_both());
            } else if oneway.into() {
                // A oneway road with a cycleway on the wrong side
                forward_side.insert(0, LaneBuilder::cycle_forward());
            } else {
                // A contraflow bicycle lane
                backward_side.push(LaneBuilder::cycle_backward());
>>>>>>> 4786e992
            }
        }
        // cycleway:BACKWARD=opposite_lane
        if tags.is_any(
            CYCLEWAY + locale.driving_side.opposite().tag(),
            &["opposite_lane", "opposite_track"],
        ) {
            return Err(RoadMsg::Unsupported {
                description: None,
                tags: Some(tags.subset(&[CYCLEWAY + locale.driving_side.opposite().tag()])),
            }
            .into());
        }
    }
    Ok(())
}<|MERGE_RESOLUTION|>--- conflicted
+++ resolved
@@ -11,21 +11,21 @@
 }
 
 impl LaneBuilder {
-    fn cycle_forward() -> Self {
+    fn cycle_forward(locale: &Locale) -> Self {
         Self {
             r#type: Infer::Direct(LaneType::Travel),
             direction: Infer::Direct(LaneDirection::Forward),
             designated: Infer::Direct(LaneDesignated::Bicycle),
         }
     }
-    fn cycle_backward() -> Self {
+    fn cycle_backward(locale: &Locale) -> Self {
         Self {
             r#type: Infer::Direct(LaneType::Travel),
             direction: Infer::Direct(LaneDirection::Backward),
             designated: Infer::Direct(LaneDesignated::Bicycle),
         }
     }
-    fn cycle_both() -> Self {
+    fn cycle_both(locale: &Locale) -> Self {
         Self {
             r#type: Infer::Direct(LaneType::Travel),
             direction: Infer::Direct(LaneDirection::Both),
@@ -49,13 +49,8 @@
         {
             return Err(RoadMsg::unsupported_str("cycleway=* with any cycleway:* values").into());
         }
-<<<<<<< HEAD
-        forward_side.push(Lane::forward(LaneDesignated::Bicycle, locale));
-        if oneway {
-=======
-        forward_side.push(LaneBuilder::cycle_forward());
+        forward_side.push(LaneBuilder::cycle_forward(locale));
         if oneway.into() {
->>>>>>> 4786e992
             if !backward_side.is_empty() {
                 // TODO safety check to be checked
                 warnings.push(RoadMsg::Unimplemented {
@@ -66,19 +61,11 @@
                 })
             }
         } else {
-<<<<<<< HEAD
-            backward_side.push(Lane::backward(LaneDesignated::Bicycle, locale));
+            backward_side.push(LaneBuilder::cycle_backward(locale));
         }
     } else if tags.is_cycleway(Some(WaySide::Both)) {
-        forward_side.push(Lane::forward(LaneDesignated::Bicycle, locale));
-        backward_side.push(Lane::backward(LaneDesignated::Bicycle, locale));
-=======
-            backward_side.push(LaneBuilder::cycle_backward());
-        }
-    } else if tags.is_cycleway(Some(WaySide::Both)) {
-        forward_side.push(LaneBuilder::cycle_forward());
-        backward_side.push(LaneBuilder::cycle_backward());
->>>>>>> 4786e992
+        forward_side.push(LaneBuilder::cycle_forward(locale));
+        backward_side.push(LaneBuilder::cycle_backward(locale));
     } else {
         // cycleway=opposite_lane
         if tags.is(CYCLEWAY, "opposite_lane") {
@@ -86,11 +73,7 @@
                 deprecated_tags: tags.subset(&["cycleway", "oneway"]),
                 suggested_tags: None,
             });
-<<<<<<< HEAD
-            backward_side.push(Lane::backward(LaneDesignated::Bicycle, locale));
-=======
-            backward_side.push(LaneBuilder::cycle_backward());
->>>>>>> 4786e992
+            backward_side.push(LaneBuilder::cycle_backward(locale));
         }
         // cycleway=opposite oneway=yes oneway:bicycle=no
         if tags.is(CYCLEWAY, "opposite") {
@@ -100,26 +83,16 @@
                 )
                 .into());
             }
-<<<<<<< HEAD
-            backward_side.push(Lane::backward(LaneDesignated::Bicycle, locale));
-=======
-            backward_side.push(LaneBuilder::cycle_backward());
->>>>>>> 4786e992
+            backward_side.push(LaneBuilder::cycle_backward(locale));
         }
         // cycleway:FORWARD=*
         if tags.is_cycleway(Some(locale.driving_side.into())) {
             if tags.is(CYCLEWAY + locale.driving_side.tag() + "oneway", "no")
                 || tags.is("oneway:bicycle", "no")
             {
-<<<<<<< HEAD
-                forward_side.push(Lane::both(LaneDesignated::Bicycle, locale));
+                forward_side.push(LaneBuilder::cycle_both(locale));
             } else {
-                forward_side.push(Lane::forward(LaneDesignated::Bicycle, locale));
-=======
-                forward_side.push(LaneBuilder::cycle_both());
-            } else {
-                forward_side.push(LaneBuilder::cycle_forward());
->>>>>>> 4786e992
+                forward_side.push(LaneBuilder::cycle_forward(locale));
             }
         }
         // cycleway:FORWARD=opposite_lane
@@ -131,11 +104,7 @@
                 deprecated_tags: tags.subset(&[CYCLEWAY + locale.driving_side.tag()]),
                 suggested_tags: None,
             });
-<<<<<<< HEAD
-            forward_side.push(Lane::backward(LaneDesignated::Bicycle, locale));
-=======
-            forward_side.push(LaneBuilder::cycle_backward());
->>>>>>> 4786e992
+            forward_side.push(LaneBuilder::cycle_backward(locale));
         }
         // cycleway:BACKWARD=*
         if tags.is_cycleway(Some(locale.driving_side.opposite().into())) {
@@ -143,42 +112,24 @@
                 CYCLEWAY + locale.driving_side.opposite().tag() + "oneway",
                 "yes",
             ) {
-<<<<<<< HEAD
-                forward_side.insert(0, Lane::forward(LaneDesignated::Bicycle, locale));
-=======
-                forward_side.insert(0, LaneBuilder::cycle_forward());
->>>>>>> 4786e992
+                forward_side.insert(0, LaneBuilder::cycle_forward(locale));
             } else if tags.is(
                 CYCLEWAY + locale.driving_side.opposite().tag() + "oneway",
                 "-1",
             ) {
-<<<<<<< HEAD
-                backward_side.push(Lane::backward(LaneDesignated::Bicycle, locale));
-=======
-                backward_side.push(LaneBuilder::cycle_backward());
->>>>>>> 4786e992
+                backward_side.push(LaneBuilder::cycle_backward(locale));
             } else if tags.is(
                 CYCLEWAY + locale.driving_side.opposite().tag() + "oneway",
                 "no",
             ) || tags.is("oneway:bicycle", "no")
             {
-<<<<<<< HEAD
-                backward_side.push(Lane::both(LaneDesignated::Bicycle, locale));
-            } else if oneway {
+                backward_side.push(LaneBuilder::cycle_both(locale));
+            } else if oneway.into() {
                 // A oneway road with a cycleway on the wrong side
-                forward_side.insert(0, Lane::forward(LaneDesignated::Bicycle, locale));
+                forward_side.insert(0, LaneBuilder::cycle_forward(locale));
             } else {
                 // A contraflow bicycle lane
-                backward_side.push(Lane::backward(LaneDesignated::Bicycle, locale));
-=======
-                backward_side.push(LaneBuilder::cycle_both());
-            } else if oneway.into() {
-                // A oneway road with a cycleway on the wrong side
-                forward_side.insert(0, LaneBuilder::cycle_forward());
-            } else {
-                // A contraflow bicycle lane
-                backward_side.push(LaneBuilder::cycle_backward());
->>>>>>> 4786e992
+                backward_side.push(LaneBuilder::cycle_backward(locale));
             }
         }
         // cycleway:BACKWARD=opposite_lane
