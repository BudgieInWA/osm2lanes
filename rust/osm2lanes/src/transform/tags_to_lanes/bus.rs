--- conflicted
+++ resolved
@@ -128,7 +128,7 @@
             let lane = forward_side
                 .first_mut()
                 .ok_or_else(|| RoadError::unsupported_str("no forward lanes for busway"))?;
-            lane.set_bus()?;
+            lane.set_bus(locale)?;
             lane.direction = Infer::Direct(LaneDirection::Backward);
         } else {
             return Err(RoadMsg::Ambiguous {
@@ -199,7 +199,6 @@
 fn bus_lanes(
     tags: &Tags,
     locale: &Locale,
-<<<<<<< HEAD
     _oneway: Oneway,
     forward_lanes: &mut [LaneBuilder],
     backward_lanes: &mut [LaneBuilder],
@@ -255,7 +254,7 @@
                     Access::None => {}
                     Access::No => {}
                     Access::Yes => {}
-                    Access::Designated => lane.set_bus()?,
+                    Access::Designated => lane.set_bus(locale)?,
                 }
             }
         }
@@ -274,7 +273,7 @@
                         Access::None => {}
                         Access::No => {}
                         Access::Yes => {}
-                        Access::Designated => lane.set_bus()?,
+                        Access::Designated => lane.set_bus(locale)?,
                     }
                 }
             }
@@ -290,54 +289,8 @@
                         Access::None => {}
                         Access::No => {}
                         Access::Yes => {}
-                        Access::Designated => lane.set_bus()?,
+                        Access::Designated => lane.set_bus(locale)?,
                     }
-=======
-    oneway: Oneway,
-    forward_side: &mut [LaneBuilder],
-    backward_side: &mut [LaneBuilder],
-    _warnings: &mut RoadWarnings,
-) -> ModeResult {
-    let fwd_bus_spec = if let Some(s) = tags.get("bus:lanes:forward") {
-        s
-    } else if let Some(s) = tags.get("psv:lanes:forward") {
-        s
-    } else if oneway.into() {
-        if let Some(s) = tags.get("bus:lanes") {
-            s
-        } else if let Some(s) = tags.get("psv:lanes") {
-            s
-        } else {
-            ""
-        }
-    } else {
-        ""
-    };
-    if !fwd_bus_spec.is_empty() {
-        let parts: Vec<&str> = fwd_bus_spec.split('|').collect();
-        let offset = if forward_side[0].direction.some() == Some(LaneDirection::Both) {
-            1
-        } else {
-            0
-        };
-        if parts.len() == forward_side.len() - offset {
-            for (idx, part) in parts.into_iter().enumerate() {
-                if part == "designated" {
-                    forward_side[idx + offset].set_bus(locale)?;
-                }
-            }
-        }
-    }
-    if let Some(spec) = tags
-        .get("bus:lanes:backward")
-        .or_else(|| tags.get("psv:lanes:backward"))
-    {
-        let parts: Vec<&str> = spec.split('|').collect();
-        if parts.len() == backward_side.len() {
-            for (idx, part) in parts.into_iter().enumerate() {
-                if part == "designated" {
-                    backward_side[idx].set_bus(locale)?;
->>>>>>> 181efd87
                 }
             }
         }
