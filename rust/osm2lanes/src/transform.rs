use std::iter;

use serde::{Deserialize, Serialize};

use crate::{BufferType, Config, Direction, DrivingSide, LaneSpec, LaneType, Tags};

impl Tags {
    const HIGHWAY: &'static str = "highway";
    fn highway_is(&self, v: &str) -> bool {
        self.is(Self::HIGHWAY, v)
    }
    fn highway_is_any(&self, values: &[&str]) -> bool {
        self.is_any(Self::HIGHWAY, values)
    }
}

<<<<<<< HEAD
impl LaneSpec {
    fn forward(lane_type: LaneType) -> Self {
        Self {
            lane_type,
            direction: Direction::Forward,
        }
    }
    fn backward(lane_type: LaneType) -> Self {
        Self {
            lane_type,
            direction: Direction::Backward,
        }
    }
}

// https://wiki.openstreetmap.org/wiki/Key:access#List_of_possible_values
// enum Access {
//     Yes,
//     No,
//     // Private,
//     // Permissive,
//     // Permit,
//     // Destination,
//     // Delivery,
//     // Customers,
//     Designated,
//     // UseSidepath,
//     Dismount,
//     // Agricultural,
//     // Forestry,
//     // Discouraged,
//     // Unknown,
//     // Other(String),
// }
=======
#[derive(Debug, Clone, Serialize, Deserialize)]
pub struct LaneSpecError(String);

#[derive(Default)]
pub struct LaneSpecWarnings(Vec<LaneSpecWarning>);

pub struct LaneSpecWarning {
    _description: String,
    // Tags relevant to triggering the warning
    _tags: Tags,
}

/// From an OpenStreetMap way's tags, determine the lanes along the road from left to right.
pub fn get_lane_specs_ltr_with_warnings(
    tags: Tags,
    cfg: &Config,
) -> Result<(Vec<LaneSpec>, LaneSpecWarnings), LaneSpecError> {
    let fwd = |lane_type: LaneType| LaneSpec {
        lane_type,
        direction: Direction::Forward,
    };
    let back = |lane_type: LaneType| LaneSpec {
        lane_type,
        direction: Direction::Backward,
    };
>>>>>>> 60842be3

// https://wiki.openstreetmap.org/wiki/Key:access#Land-based_transportation
// For no good reason, we group non-vehicle, human-powered, and motorized vehicles
// enum NonMotorizedTransport {
//     Foot,
//     Horse,
//     Bicycle,
//     Carriage,
// }

// enum MotorizedVehicleType {
//     Single(SingleTrackedMotorizedVehicle),
//     Double(DoubleTrackedMotorizedVehicle),
//     // Other,
// }

// enum SingleTrackedMotorizedVehicle {
//     Motorcycle,
//     Moped,
//     SpeedPedelec,
//     Mofa,
// }

// enum DoubleTrackedMotorizedVehicle {
//     Motorcar,
//     // Motorhome,
//     // TouristBus,
//     Coach,
//     Goods,
//     Hgv(HeavyGoodsVehicle),
//     // Agricultural,
//     // GolfCart,
//     // Atv,
// }

// enum HeavyGoodsVehicle {
//     Articulated,
//     Bdouble,
//     // Other(String),
// }

// enum MotorizedVehicleUse {
//     Psv(PublicServiceVehicle),
//     Hov,
//     // CarSharing,
//     // Emergency,
//     // Hazmat,
//     // Disabled,
// }

// enum PublicServiceVehicle {
//     Bus,
//     Taxi,
//     Minubs,
//     ShareTaxi,
// }

// Handle non motorized ways
fn non_motorized(tags: &Tags, cfg: &Config) -> Option<Vec<LaneSpec>> {
    if !tags.highway_is_any(&[
        "cycleway",
        "footway",
        "path",
        "pedestrian",
        "steps",
        "track",
    ]) {
        return None;
    }
    // Easy special cases first.
<<<<<<< HEAD
    if tags.highway_is("steps") {
        return Some(vec![LaneSpec::forward(LaneType::Sidewalk)]);
=======
    if tags.is(HIGHWAY, "steps") {
        return Ok((vec![fwd(LaneType::Sidewalk)], LaneSpecWarnings::default()));
>>>>>>> 60842be3
    }

    // Eventually, we should have some kind of special LaneType for shared walking/cycling paths of
    // different kinds. Until then, model by making bike lanes and a shoulder for walking.
<<<<<<< HEAD
=======
    if tags.is_any(
        HIGHWAY,
        vec!["cycleway", "footway", "path", "pedestrian", "track"],
    ) {
        // If it just allows foot traffic, simply make it a sidewalk. For most of the above highway
        // types, assume bikes are allowed, except for footways, where they must be explicitly
        // allowed.
        if tags.is("bicycle", "no")
            || (tags.is(HIGHWAY, "footway")
                && !tags.is_any("bicycle", vec!["designated", "yes", "dismount"]))
        {
            return Ok((vec![fwd(LaneType::Sidewalk)], LaneSpecWarnings::default()));
        }
        // Otherwise, there'll always be a bike lane.
>>>>>>> 60842be3

    // If it just allows foot traffic, simply make it a sidewalk. For most of the above highway
    // types, assume bikes are allowed, except for footways, where they must be explicitly
    // allowed.
    if tags.is("bicycle", "no")
        || (tags.highway_is("footway")
            && !tags.is_any("bicycle", &["designated", "yes", "dismount"]))
    {
        return Some(vec![LaneSpec::forward(LaneType::Sidewalk)]);
    }
    // Otherwise, there'll always be a bike lane.

    let mut fwd_side = vec![LaneSpec::forward(LaneType::Biking)];
    let mut back_side = if tags.is("oneway", "yes") {
        vec![]
    } else {
        vec![LaneSpec::backward(LaneType::Biking)]
    };

    if !tags.is("foot", "no") {
        fwd_side.push(LaneSpec::forward(LaneType::Shoulder));
        if !back_side.is_empty() {
            back_side.push(LaneSpec::backward(LaneType::Shoulder));
        }
<<<<<<< HEAD
=======
        return Ok((
            assemble_ltr(fwd_side, back_side, cfg.driving_side),
            LaneSpecWarnings::default(),
        ));
>>>>>>> 60842be3
    }
    Some(assemble_ltr(fwd_side, back_side, cfg.driving_side))
}

fn driving_lane_directions(tags: &Tags, _cfg: &Config, oneway: bool) -> (usize, usize) {
    let num_driving_fwd = if let Some(n) = tags
        .get("lanes:forward")
        .and_then(|num| num.parse::<usize>().ok())
    {
        n
    } else if let Some(n) = tags.get("lanes").and_then(|num| num.parse::<usize>().ok()) {
        if oneway {
            n
        } else if n % 2 == 0 {
            n / 2
        } else {
            // usize division rounds down
            (n / 2) + 1
        }
    } else {
        1
    };
    let num_driving_back = if let Some(n) = tags
        .get("lanes:backward")
        .and_then(|num| num.parse::<usize>().ok())
    {
        n
    } else if let Some(n) = tags.get("lanes").and_then(|num| num.parse::<usize>().ok()) {
        let base = n - num_driving_fwd;
        if oneway {
            base
        } else {
            // lanes=1 but not oneway... what is this supposed to mean?
            base.max(1)
        }
    } else if oneway {
        0
    } else {
        1
    };
    (num_driving_fwd, num_driving_back)
}

<<<<<<< HEAD
fn bus(
    tags: &Tags,
    _cfg: &Config,
    oneway: bool,
    forward_side: &mut [LaneSpec],
    backward_side: &mut [LaneSpec],
) {
=======
    let driving_lane = if tags.is("access", "no")
        && (tags.is("bus", "yes") || tags.is("psv", "yes")) // West Seattle
        || tags
            .get("motor_vehicle:conditional")
            .map(|x| x.starts_with("no"))
            .unwrap_or(false)
            && tags.is("bus", "yes")
    // Example: 3rd Ave in downtown Seattle
    {
        LaneType::Bus
    } else if tags.is("access", "no") || tags.is("highway", "construction") {
        LaneType::Construction
    } else {
        LaneType::Driving
    };

    // These are ordered from the road center, going outwards. Most of the members of fwd_side will
    // have Direction::Forward, but there can be exceptions with two-way cycletracks.
    let mut fwd_side: Vec<LaneSpec> = iter::repeat_with(|| fwd(driving_lane))
        .take(num_driving_fwd)
        .collect();
    let mut back_side: Vec<LaneSpec> = iter::repeat_with(|| back(driving_lane))
        .take(num_driving_back)
        .collect();
    // TODO Fix upstream. https://wiki.openstreetmap.org/wiki/Key:centre_turn_lane
    if tags.is("lanes:both_ways", "1") || tags.is("centre_turn_lane", "yes") {
        fwd_side.insert(0, fwd(LaneType::SharedLeftTurn));
    }

    if driving_lane == LaneType::Construction {
        return Ok((
            assemble_ltr(fwd_side, back_side, cfg.driving_side),
            LaneSpecWarnings::default(),
        ));
    }

>>>>>>> 60842be3
    let fwd_bus_spec = if let Some(s) = tags.get("bus:lanes:forward") {
        s
    } else if let Some(s) = tags.get("psv:lanes:forward") {
        s
    } else if oneway {
        if let Some(s) = tags.get("bus:lanes") {
            s
        } else if let Some(s) = tags.get("psv:lanes") {
            s
        } else {
            ""
        }
    } else {
        ""
    };
    if !fwd_bus_spec.is_empty() {
        let parts: Vec<&str> = fwd_bus_spec.split('|').collect();
        let offset = if forward_side[0].lane_type == LaneType::SharedLeftTurn {
            1
        } else {
            0
        };
        if parts.len() == forward_side.len() - offset {
            for (idx, part) in parts.into_iter().enumerate() {
                if part == "designated" {
                    forward_side[idx + offset].lane_type = LaneType::Bus;
                }
            }
        }
    }
    if let Some(spec) = tags
        .get("bus:lanes:backward")
        .or_else(|| tags.get("psv:lanes:backward"))
    {
        let parts: Vec<&str> = spec.split('|').collect();
        if parts.len() == backward_side.len() {
            for (idx, part) in parts.into_iter().enumerate() {
                if part == "designated" {
                    backward_side[idx].lane_type = LaneType::Bus;
                }
            }
        }
    }
}

fn bicycle(
    tags: &Tags,
    cfg: &Config,
    oneway: bool,
    forward_side: &mut Vec<LaneSpec>,
    backward_side: &mut Vec<LaneSpec>,
) {
    if tags.is_any("cycleway", &["lane", "track"]) {
        forward_side.push(LaneSpec::forward(LaneType::Biking));
        if !backward_side.is_empty() {
            backward_side.push(LaneSpec::backward(LaneType::Biking));
        }
    } else if tags.is_any("cycleway:both", &["lane", "track"]) {
        forward_side.push(LaneSpec::forward(LaneType::Biking));
        backward_side.push(LaneSpec::backward(LaneType::Biking));
    } else {
        // Note here that we look at driving_side frequently, to match up left/right with fwd/back.
        // If we're driving on the right, then right=fwd. Driving on the left, then right=back.
        //
        // TODO Can we express this more simply by referring to a left_side and right_side here?
        if tags.is_any("cycleway:right", &["lane", "track"]) {
            if cfg.driving_side == DrivingSide::Right {
                if tags.is("cycleway:right:oneway", "no") || tags.is("oneway:bicycle", "no") {
                    forward_side.push(LaneSpec::backward(LaneType::Biking));
                }
                forward_side.push(LaneSpec::forward(LaneType::Biking));
            } else {
                if tags.is("cycleway:right:oneway", "no") || tags.is("oneway:bicycle", "no") {
                    backward_side.push(LaneSpec::forward(LaneType::Biking));
                }
                backward_side.push(LaneSpec::backward(LaneType::Biking));
            }
        }
        if tags.is("cycleway:left", "opposite_lane") || tags.is("cycleway", "opposite_lane") {
            if cfg.driving_side == DrivingSide::Right {
                backward_side.push(LaneSpec::backward(LaneType::Biking));
            } else {
                forward_side.push(LaneSpec::forward(LaneType::Biking));
            }
        }
        if tags.is_any("cycleway:left", &["lane", "opposite_track", "track"]) {
            if cfg.driving_side == DrivingSide::Right {
                if tags.is("cycleway:left:oneway", "no") || tags.is("oneway:bicycle", "no") {
                    backward_side.push(LaneSpec::forward(LaneType::Biking));
                    backward_side.push(LaneSpec::backward(LaneType::Biking));
                } else if oneway {
                    forward_side.insert(0, LaneSpec::forward(LaneType::Biking));
                } else {
                    backward_side.push(LaneSpec::backward(LaneType::Biking));
                }
            } else {
                // TODO This should mimic the logic for right-handed driving, but I need test cases
                // first to do this sanely
                if tags.is("cycleway:left:oneway", "no") || tags.is("oneway:bicycle", "no") {
                    forward_side.push(LaneSpec::backward(LaneType::Biking));
                }
                forward_side.push(LaneSpec::forward(LaneType::Biking));
            }
        }
    }

    // My brain hurts. How does the above combinatorial explosion play with
    // https://wiki.openstreetmap.org/wiki/Proposed_features/cycleway:separation? Let's take the
    // "post-processing" approach.
    // TODO Not attempting left-handed driving yet.
    // TODO A two-way cycletrack on one side of a one-way road will almost definitely break this.
    if let Some(buffer) = tags
        .get("cycleway:right:separation:left")
        .and_then(osm_separation_type)
    {
        // TODO These shouldn't fail, but snapping is imperfect... like around
        // https://www.openstreetmap.org/way/486283205
        if let Some(idx) = forward_side
            .iter()
            .position(|x| x.lane_type == LaneType::Biking)
        {
            forward_side.insert(idx, LaneSpec::forward(LaneType::Buffer(buffer)));
        }
    }
    if let Some(buffer) = tags
        .get("cycleway:left:separation:left")
        .and_then(osm_separation_type)
    {
        if let Some(idx) = backward_side
            .iter()
            .position(|x| x.lane_type == LaneType::Biking)
        {
            backward_side.insert(idx, LaneSpec::backward(LaneType::Buffer(buffer)));
        }
    }
    if let Some(buffer) = tags
        .get("cycleway:left:separation:right")
        .and_then(osm_separation_type)
    {
        // This is assuming a one-way road. That's why we're not looking at back_side.
        if let Some(idx) = forward_side
            .iter()
            .position(|x| x.lane_type == LaneType::Biking)
        {
            forward_side.insert(idx + 1, LaneSpec::forward(LaneType::Buffer(buffer)));
        }
    }
}

fn parking(
    tags: &Tags,
    _cfg: &Config,
    _oneway: bool,
    forward_side: &mut Vec<LaneSpec>,
    backward_side: &mut Vec<LaneSpec>,
) {
    let has_parking = vec!["parallel", "diagonal", "perpendicular"];
    let parking_lane_fwd = tags.is_any("parking:lane:right", &has_parking)
        || tags.is_any("parking:lane:both", &has_parking);
    let parking_lane_back = tags.is_any("parking:lane:left", &has_parking)
        || tags.is_any("parking:lane:both", &has_parking);
    if parking_lane_fwd {
        forward_side.push(LaneSpec::forward(LaneType::Parking));
    }
    if parking_lane_back {
        backward_side.push(LaneSpec::backward(LaneType::Parking));
    }
}

fn walking(
    tags: &Tags,
    cfg: &Config,
    _oneway: bool,
    forward_side: &mut Vec<LaneSpec>,
    backward_side: &mut Vec<LaneSpec>,
) {
    if tags.is("sidewalk", "both") {
        forward_side.push(LaneSpec::forward(LaneType::Sidewalk));
        backward_side.push(LaneSpec::backward(LaneType::Sidewalk));
    } else if tags.is("sidewalk", "separate") && cfg.inferred_sidewalks {
        // TODO Need to snap separate sidewalks to ways. Until then, just do this.
        forward_side.push(LaneSpec::forward(LaneType::Sidewalk));
        if !backward_side.is_empty() {
            backward_side.push(LaneSpec::backward(LaneType::Sidewalk));
        }
    } else if tags.is("sidewalk", "right") {
        if cfg.driving_side == DrivingSide::Right {
            forward_side.push(LaneSpec::forward(LaneType::Sidewalk));
        } else {
            backward_side.push(LaneSpec::backward(LaneType::Sidewalk));
        }
    } else if tags.is("sidewalk", "left") {
        if cfg.driving_side == DrivingSide::Right {
            backward_side.push(LaneSpec::backward(LaneType::Sidewalk));
        } else {
            forward_side.push(LaneSpec::forward(LaneType::Sidewalk));
        }
    }

    let mut need_fwd_shoulder = forward_side
        .last()
        .map(|spec| spec.lane_type != LaneType::Sidewalk)
        .unwrap_or(true);
    let mut need_back_shoulder = backward_side
        .last()
        .map(|spec| spec.lane_type != LaneType::Sidewalk)
        .unwrap_or(true);
    if tags.highway_is_any(&["motorway", "motorway_link", "construction"])
        || tags.is("foot", "no")
        || tags.is("access", "no")
        || tags.is("motorroad", "yes")
    {
        need_fwd_shoulder = false;
        need_back_shoulder = false;
    }
    // If it's a one-way, fine to not have sidewalks on both sides.
    if tags.is("oneway", "yes") {
        need_back_shoulder = false;
    }

    // For living streets in Krakow, there aren't separate footways. People can walk in the street.
    // For now, model that by putting shoulders.
    if cfg.inferred_sidewalks || tags.highway_is("living_street") {
        if need_fwd_shoulder {
            forward_side.push(LaneSpec::forward(LaneType::Shoulder));
        }
        if need_back_shoulder {
            backward_side.push(LaneSpec::backward(LaneType::Shoulder));
        }
    }
}

/// From an OpenStreetMap way's tags, determine the lanes along the road from left to right.
pub fn get_lane_specs_ltr(tags: &Tags, cfg: &Config) -> Vec<LaneSpec> {
    if let Some(spec) = non_motorized(tags, cfg) {
        return spec;
    }

    let fwd = |lane_type: LaneType| LaneSpec {
        lane_type,
        direction: Direction::Forward,
    };
    let back = |lane_type: LaneType| LaneSpec {
        lane_type,
        direction: Direction::Backward,
    };

    // TODO Reversible roads should be handled differently?
    let oneway = tags.is_any("oneway", &["yes", "reversible"]) || tags.is("junction", "roundabout");

    let (num_driving_fwd, num_driving_back) = driving_lane_directions(tags, cfg, oneway);

    let driving_lane = if tags.is("access", "no")
        && (tags.is("bus", "yes") || tags.is("psv", "yes")) // West Seattle
        || tags
            .get("motor_vehicle:conditional")
            .map(|x| x.starts_with("no"))
            .unwrap_or(false)
            && tags.is("bus", "yes")
    // Example: 3rd Ave in downtown Seattle
    {
        LaneType::Bus
    } else if tags.is("access", "no") || tags.is("highway", "construction") {
        LaneType::Construction
    } else {
        LaneType::Driving
    };

    // These are ordered from the road center, going outwards. Most of the members of fwd_side will
    // have Direction::Forward, but there can be exceptions with two-way cycletracks.
    let mut fwd_side: Vec<LaneSpec> = iter::repeat_with(|| fwd(driving_lane))
        .take(num_driving_fwd)
        .collect();
    let mut back_side: Vec<LaneSpec> = iter::repeat_with(|| back(driving_lane))
        .take(num_driving_back)
        .collect();
    // TODO Fix upstream. https://wiki.openstreetmap.org/wiki/Key:centre_turn_lane
    if tags.is("lanes:both_ways", "1") || tags.is("centre_turn_lane", "yes") {
        fwd_side.insert(0, fwd(LaneType::SharedLeftTurn));
    }

    if driving_lane == LaneType::Construction {
        return assemble_ltr(fwd_side, back_side, cfg.driving_side);
    }

    bus(tags, cfg, oneway, &mut fwd_side, &mut back_side);

    bicycle(tags, cfg, oneway, &mut fwd_side, &mut back_side);

    if driving_lane == LaneType::Driving {
        parking(tags, cfg, oneway, &mut fwd_side, &mut back_side);
    }

    walking(tags, cfg, oneway, &mut fwd_side, &mut back_side);

    Ok((
        (assemble_ltr(fwd_side, back_side, cfg.driving_side)),
        LaneSpecWarnings::default(),
    ))
}

pub fn get_lane_specs_ltr(tags: Tags, cfg: &Config) -> Result<Vec<LaneSpec>, LaneSpecError> {
    let (lane_specs, warnings) = get_lane_specs_ltr_with_warnings(tags, cfg)?;
    if !warnings.0.is_empty() {
        return Err(LaneSpecError(format!(
            "{} warnings found",
            warnings.0.len()
        )));
    }
    Ok(lane_specs)
}

fn assemble_ltr(
    mut fwd_side: Vec<LaneSpec>,
    mut back_side: Vec<LaneSpec>,
    driving_side: DrivingSide,
) -> Vec<LaneSpec> {
    match driving_side {
        DrivingSide::Right => {
            back_side.reverse();
            back_side.extend(fwd_side);
            back_side
        }
        DrivingSide::Left => {
            fwd_side.reverse();
            fwd_side.extend(back_side);
            fwd_side
        }
    }
}

// See https://wiki.openstreetmap.org/wiki/Proposed_features/cycleway:separation#Typical_values.
// Lots of these mappings are pretty wacky right now. We need more BufferTypes.
fn osm_separation_type(x: &str) -> Option<BufferType> {
    match x {
        "bollard" | "vertical_panel" => Some(BufferType::FlexPosts),
        "kerb" | "separation_kerb" => Some(BufferType::Curb),
        "grass_verge" | "planter" | "tree_row" => Some(BufferType::Planters),
        "guard_rail" | "jersey_barrier" | "railing" => Some(BufferType::JerseyBarrier),
        // TODO Make sure there's a parking lane on that side... also mapped? Any flex posts in
        // between?
        "parking_lane" => None,
        "barred_area" | "dashed_line" | "solid_line" => Some(BufferType::Stripes),
        _ => None,
    }
}<|MERGE_RESOLUTION|>--- conflicted
+++ resolved
@@ -14,7 +14,6 @@
     }
 }
 
-<<<<<<< HEAD
 impl LaneSpec {
     fn forward(lane_type: LaneType) -> Self {
         Self {
@@ -30,26 +29,6 @@
     }
 }
 
-// https://wiki.openstreetmap.org/wiki/Key:access#List_of_possible_values
-// enum Access {
-//     Yes,
-//     No,
-//     // Private,
-//     // Permissive,
-//     // Permit,
-//     // Destination,
-//     // Delivery,
-//     // Customers,
-//     Designated,
-//     // UseSidepath,
-//     Dismount,
-//     // Agricultural,
-//     // Forestry,
-//     // Discouraged,
-//     // Unknown,
-//     // Other(String),
-// }
-=======
 #[derive(Debug, Clone, Serialize, Deserialize)]
 pub struct LaneSpecError(String);
 
@@ -62,79 +41,10 @@
     _tags: Tags,
 }
 
-/// From an OpenStreetMap way's tags, determine the lanes along the road from left to right.
-pub fn get_lane_specs_ltr_with_warnings(
-    tags: Tags,
-    cfg: &Config,
-) -> Result<(Vec<LaneSpec>, LaneSpecWarnings), LaneSpecError> {
-    let fwd = |lane_type: LaneType| LaneSpec {
-        lane_type,
-        direction: Direction::Forward,
-    };
-    let back = |lane_type: LaneType| LaneSpec {
-        lane_type,
-        direction: Direction::Backward,
-    };
->>>>>>> 60842be3
-
-// https://wiki.openstreetmap.org/wiki/Key:access#Land-based_transportation
-// For no good reason, we group non-vehicle, human-powered, and motorized vehicles
-// enum NonMotorizedTransport {
-//     Foot,
-//     Horse,
-//     Bicycle,
-//     Carriage,
-// }
-
-// enum MotorizedVehicleType {
-//     Single(SingleTrackedMotorizedVehicle),
-//     Double(DoubleTrackedMotorizedVehicle),
-//     // Other,
-// }
-
-// enum SingleTrackedMotorizedVehicle {
-//     Motorcycle,
-//     Moped,
-//     SpeedPedelec,
-//     Mofa,
-// }
-
-// enum DoubleTrackedMotorizedVehicle {
-//     Motorcar,
-//     // Motorhome,
-//     // TouristBus,
-//     Coach,
-//     Goods,
-//     Hgv(HeavyGoodsVehicle),
-//     // Agricultural,
-//     // GolfCart,
-//     // Atv,
-// }
-
-// enum HeavyGoodsVehicle {
-//     Articulated,
-//     Bdouble,
-//     // Other(String),
-// }
-
-// enum MotorizedVehicleUse {
-//     Psv(PublicServiceVehicle),
-//     Hov,
-//     // CarSharing,
-//     // Emergency,
-//     // Hazmat,
-//     // Disabled,
-// }
-
-// enum PublicServiceVehicle {
-//     Bus,
-//     Taxi,
-//     Minubs,
-//     ShareTaxi,
-// }
+type LaneSpecResult = Result<(Vec<LaneSpec>, LaneSpecWarnings), LaneSpecError>;
 
 // Handle non motorized ways
-fn non_motorized(tags: &Tags, cfg: &Config) -> Option<Vec<LaneSpec>> {
+fn non_motorized(tags: &Tags, cfg: &Config) -> Option<LaneSpecResult> {
     if !tags.highway_is_any(&[
         "cycleway",
         "footway",
@@ -146,34 +56,15 @@
         return None;
     }
     // Easy special cases first.
-<<<<<<< HEAD
     if tags.highway_is("steps") {
-        return Some(vec![LaneSpec::forward(LaneType::Sidewalk)]);
-=======
-    if tags.is(HIGHWAY, "steps") {
-        return Ok((vec![fwd(LaneType::Sidewalk)], LaneSpecWarnings::default()));
->>>>>>> 60842be3
+        return Some(Ok((
+            vec![LaneSpec::forward(LaneType::Sidewalk)],
+            LaneSpecWarnings::default(),
+        )));
     }
 
     // Eventually, we should have some kind of special LaneType for shared walking/cycling paths of
     // different kinds. Until then, model by making bike lanes and a shoulder for walking.
-<<<<<<< HEAD
-=======
-    if tags.is_any(
-        HIGHWAY,
-        vec!["cycleway", "footway", "path", "pedestrian", "track"],
-    ) {
-        // If it just allows foot traffic, simply make it a sidewalk. For most of the above highway
-        // types, assume bikes are allowed, except for footways, where they must be explicitly
-        // allowed.
-        if tags.is("bicycle", "no")
-            || (tags.is(HIGHWAY, "footway")
-                && !tags.is_any("bicycle", vec!["designated", "yes", "dismount"]))
-        {
-            return Ok((vec![fwd(LaneType::Sidewalk)], LaneSpecWarnings::default()));
-        }
-        // Otherwise, there'll always be a bike lane.
->>>>>>> 60842be3
 
     // If it just allows foot traffic, simply make it a sidewalk. For most of the above highway
     // types, assume bikes are allowed, except for footways, where they must be explicitly
@@ -182,7 +73,10 @@
         || (tags.highway_is("footway")
             && !tags.is_any("bicycle", &["designated", "yes", "dismount"]))
     {
-        return Some(vec![LaneSpec::forward(LaneType::Sidewalk)]);
+        return Some(Ok((
+            vec![LaneSpec::forward(LaneType::Sidewalk)],
+            LaneSpecWarnings::default(),
+        )));
     }
     // Otherwise, there'll always be a bike lane.
 
@@ -198,15 +92,11 @@
         if !back_side.is_empty() {
             back_side.push(LaneSpec::backward(LaneType::Shoulder));
         }
-<<<<<<< HEAD
-=======
-        return Ok((
-            assemble_ltr(fwd_side, back_side, cfg.driving_side),
-            LaneSpecWarnings::default(),
-        ));
->>>>>>> 60842be3
-    }
-    Some(assemble_ltr(fwd_side, back_side, cfg.driving_side))
+    }
+    Some(Ok((
+        assemble_ltr(fwd_side, back_side, cfg.driving_side),
+        LaneSpecWarnings::default(),
+    )))
 }
 
 fn driving_lane_directions(tags: &Tags, _cfg: &Config, oneway: bool) -> (usize, usize) {
@@ -248,7 +138,6 @@
     (num_driving_fwd, num_driving_back)
 }
 
-<<<<<<< HEAD
 fn bus(
     tags: &Tags,
     _cfg: &Config,
@@ -256,44 +145,6 @@
     forward_side: &mut [LaneSpec],
     backward_side: &mut [LaneSpec],
 ) {
-=======
-    let driving_lane = if tags.is("access", "no")
-        && (tags.is("bus", "yes") || tags.is("psv", "yes")) // West Seattle
-        || tags
-            .get("motor_vehicle:conditional")
-            .map(|x| x.starts_with("no"))
-            .unwrap_or(false)
-            && tags.is("bus", "yes")
-    // Example: 3rd Ave in downtown Seattle
-    {
-        LaneType::Bus
-    } else if tags.is("access", "no") || tags.is("highway", "construction") {
-        LaneType::Construction
-    } else {
-        LaneType::Driving
-    };
-
-    // These are ordered from the road center, going outwards. Most of the members of fwd_side will
-    // have Direction::Forward, but there can be exceptions with two-way cycletracks.
-    let mut fwd_side: Vec<LaneSpec> = iter::repeat_with(|| fwd(driving_lane))
-        .take(num_driving_fwd)
-        .collect();
-    let mut back_side: Vec<LaneSpec> = iter::repeat_with(|| back(driving_lane))
-        .take(num_driving_back)
-        .collect();
-    // TODO Fix upstream. https://wiki.openstreetmap.org/wiki/Key:centre_turn_lane
-    if tags.is("lanes:both_ways", "1") || tags.is("centre_turn_lane", "yes") {
-        fwd_side.insert(0, fwd(LaneType::SharedLeftTurn));
-    }
-
-    if driving_lane == LaneType::Construction {
-        return Ok((
-            assemble_ltr(fwd_side, back_side, cfg.driving_side),
-            LaneSpecWarnings::default(),
-        ));
-    }
-
->>>>>>> 60842be3
     let fwd_bus_spec = if let Some(s) = tags.get("bus:lanes:forward") {
         s
     } else if let Some(s) = tags.get("psv:lanes:forward") {
@@ -527,7 +378,7 @@
 }
 
 /// From an OpenStreetMap way's tags, determine the lanes along the road from left to right.
-pub fn get_lane_specs_ltr(tags: &Tags, cfg: &Config) -> Vec<LaneSpec> {
+pub fn get_lane_specs_ltr_with_warnings(tags: &Tags, cfg: &Config) -> LaneSpecResult {
     if let Some(spec) = non_motorized(tags, cfg) {
         return spec;
     }
@@ -576,7 +427,10 @@
     }
 
     if driving_lane == LaneType::Construction {
-        return assemble_ltr(fwd_side, back_side, cfg.driving_side);
+        return Ok((
+            assemble_ltr(fwd_side, back_side, cfg.driving_side),
+            LaneSpecWarnings::default(),
+        ));
     }
 
     bus(tags, cfg, oneway, &mut fwd_side, &mut back_side);
@@ -595,7 +449,7 @@
     ))
 }
 
-pub fn get_lane_specs_ltr(tags: Tags, cfg: &Config) -> Result<Vec<LaneSpec>, LaneSpecError> {
+pub fn get_lane_specs_ltr(tags: &Tags, cfg: &Config) -> Result<Vec<LaneSpec>, LaneSpecError> {
     let (lane_specs, warnings) = get_lane_specs_ltr_with_warnings(tags, cfg)?;
     if !warnings.0.is_empty() {
         return Err(LaneSpecError(format!(
